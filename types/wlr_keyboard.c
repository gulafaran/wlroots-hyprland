#include <stdlib.h>
#include <string.h>
#include <sys/mman.h>
#include <unistd.h>
#include <wayland-server.h>
#include <wlr/types/wlr_keyboard.h>
#include <wlr/interfaces/wlr_keyboard.h>
#include <wlr/util/log.h>

int os_create_anonymous_file(off_t size);

static void keyboard_led_update(struct wlr_keyboard *keyboard) {
	uint32_t leds = 0;
	for (uint32_t i = 0; i < WLR_LED_COUNT; ++i) {
		if (xkb_state_led_index_is_active(keyboard->xkb_state,
				keyboard->led_indexes[i])) {
			leds |= (1 << i);
		}
	}
	wlr_keyboard_led_update(keyboard, leds);
}

static void keyboard_modifier_update(struct wlr_keyboard *keyboard) {
	xkb_mod_mask_t depressed = xkb_state_serialize_mods(keyboard->xkb_state,
		XKB_STATE_MODS_DEPRESSED);
	xkb_mod_mask_t latched = xkb_state_serialize_mods(keyboard->xkb_state,
		XKB_STATE_MODS_LATCHED);
	xkb_mod_mask_t locked = xkb_state_serialize_mods(keyboard->xkb_state,
		XKB_STATE_MODS_LOCKED);
	xkb_mod_mask_t group = xkb_state_serialize_layout(keyboard->xkb_state,
		XKB_STATE_LAYOUT_EFFECTIVE);
	if (depressed == keyboard->modifiers.depressed &&
			latched == keyboard->modifiers.latched &&
			locked == keyboard->modifiers.locked &&
			group == keyboard->modifiers.group) {
		return;
	}

	keyboard->modifiers.depressed = depressed;
	keyboard->modifiers.latched = latched;
	keyboard->modifiers.locked = locked;
	keyboard->modifiers.group = group;

	wl_signal_emit(&keyboard->events.modifiers, keyboard);
}

static void keyboard_key_update(struct wlr_keyboard *keyboard,
		struct wlr_event_keyboard_key *event) {
	bool found = false;
	size_t i = 0;
	for (; i < WLR_KEYBOARD_KEYS_CAP; ++i) {
		if (keyboard->keycodes[i] == event->keycode) {
			found = true;
			break;
		}
	}

	if (event->state == WLR_KEY_PRESSED && !found) {
		for (size_t i = 0; i < WLR_KEYBOARD_KEYS_CAP; ++i) {
			if (keyboard->keycodes[i] == 0) {
				keyboard->keycodes[i] = event->keycode;
				break;
			}
		}
	}
	if (event->state == WLR_KEY_RELEASED && found) {
		keyboard->keycodes[i] = 0;
	}
}

void wlr_keyboard_notify_modifiers(struct wlr_keyboard *keyboard,
		uint32_t mods_depressed, uint32_t mods_latched, uint32_t mods_locked,
		uint32_t group) {
	if (!keyboard->xkb_state) {
		return;
	}
	xkb_state_update_mask(keyboard->xkb_state, mods_depressed, mods_latched,
		mods_locked, 0, 0, group);
	keyboard_modifier_update(keyboard);
}

void wlr_keyboard_notify_key(struct wlr_keyboard *keyboard,
		struct wlr_event_keyboard_key *event) {
	if (!keyboard->xkb_state) {
		return;
	}
	if (event->update_state) {
		uint32_t keycode = event->keycode + 8;
		xkb_state_update_key(keyboard->xkb_state, keycode,
			event->state == WLR_KEY_PRESSED ? XKB_KEY_DOWN : XKB_KEY_UP);
	}
	keyboard_led_update(keyboard);
	keyboard_modifier_update(keyboard);
	keyboard_key_update(keyboard, event);
	wl_signal_emit(&keyboard->events.key, event);
}

void wlr_keyboard_init(struct wlr_keyboard *kb,
		struct wlr_keyboard_impl *impl) {
	kb->impl = impl;
	wl_signal_init(&kb->events.key);
	wl_signal_init(&kb->events.modifiers);
	wl_signal_init(&kb->events.keymap);
	wl_signal_init(&kb->events.repeat_info);

	// Sane defaults
	kb->repeat_info.rate = 25;
	kb->repeat_info.delay = 600;
}

void wlr_keyboard_destroy(struct wlr_keyboard *kb) {
	if (kb == NULL) {
		return;
	}
	if (kb->impl && kb->impl->destroy) {
		kb->impl->destroy(kb);
	} else {
		wl_list_remove(&kb->events.key.listener_list);
	}
	xkb_state_unref(kb->xkb_state);
	xkb_map_unref(kb->keymap);
	close(kb->keymap_fd);
	free(kb);
}

void wlr_keyboard_led_update(struct wlr_keyboard *kb, uint32_t leds) {
	if (kb->impl && kb->impl->led_update) {
		kb->impl->led_update(kb, leds);
	}
}

void wlr_keyboard_set_keymap(struct wlr_keyboard *kb,
		struct xkb_keymap *keymap) {
<<<<<<< HEAD
	wlr_log(L_DEBUG, "Keymap set");
	if (kb->keymap) {
		xkb_keymap_unref(kb->keymap);
	}
	kb->keymap = keymap;
	xkb_keymap_ref(keymap);
	assert(kb->xkb_state = xkb_state_new(kb->keymap));
=======
	kb->xkb_state = xkb_state_new(kb->keymap);
	if (kb->xkb_state == NULL) {
		wlr_log(L_ERROR, "Failed to create XKB state");
		return;
	}
	kb->keymap = keymap;
>>>>>>> c91523c5

	const char *led_names[WLR_LED_COUNT] = {
		XKB_LED_NAME_NUM,
		XKB_LED_NAME_CAPS,
		XKB_LED_NAME_SCROLL,
	};
	for (size_t i = 0; i < WLR_LED_COUNT; ++i) {
		kb->led_indexes[i] = xkb_map_led_get_index(kb->keymap, led_names[i]);
	}

	const char *mod_names[WLR_MODIFIER_COUNT] = {
		XKB_MOD_NAME_SHIFT,
		XKB_MOD_NAME_CAPS,
		XKB_MOD_NAME_CTRL, // "Control"
		XKB_MOD_NAME_ALT, // "Mod1"
		XKB_MOD_NAME_NUM, // "Mod2"
		"Mod3",
		XKB_MOD_NAME_LOGO, // "Mod4"
		"Mod5",
	};
	// TODO: there's also "Ctrl", "Alt"?
	for (size_t i = 0; i < WLR_MODIFIER_COUNT; ++i) {
		kb->mod_indexes[i] = xkb_map_mod_get_index(kb->keymap, mod_names[i]);
	}

	char *keymap_str = xkb_keymap_get_as_string(kb->keymap,
		XKB_KEYMAP_FORMAT_TEXT_V1);
	kb->keymap_size = strlen(keymap_str) + 1;
	if (kb->keymap_fd) {
		close(kb->keymap_fd);
	}
	kb->keymap_fd = os_create_anonymous_file(kb->keymap_size);
	if (kb->keymap_fd < 0) {
		wlr_log(L_ERROR, "creating a keymap file for %lu bytes failed", kb->keymap_size);
	}
	void *ptr = mmap(NULL, kb->keymap_size,
		PROT_READ | PROT_WRITE, MAP_SHARED, kb->keymap_fd, 0);
	if (ptr == (void*)-1) {
		wlr_log(L_ERROR, "failed to mmap() %lu bytes", kb->keymap_size);
	}
	strcpy(ptr, keymap_str);
	free(keymap_str);

	wl_signal_emit(&kb->events.keymap, kb);
}

void wlr_keyboard_set_repeat_info(struct wlr_keyboard *kb, int32_t rate,
		int32_t delay) {
	if (kb->repeat_info.rate == rate && kb->repeat_info.delay == delay) {
		return;
	}
	kb->repeat_info.rate = rate;
	kb->repeat_info.delay = delay;
	wl_signal_emit(&kb->events.repeat_info, kb);
}

uint32_t wlr_keyboard_get_modifiers(struct wlr_keyboard *kb) {
	xkb_mod_mask_t mask = kb->modifiers.depressed | kb->modifiers.latched;
	uint32_t modifiers = 0;
	for (size_t i = 0; i < WLR_MODIFIER_COUNT; ++i) {
		if (kb->mod_indexes[i] != XKB_MOD_INVALID &&
				(mask & (1 << kb->mod_indexes[i]))) {
			modifiers |= (1 << i);
		}
	}
	return modifiers;
}<|MERGE_RESOLUTION|>--- conflicted
+++ resolved
@@ -131,22 +131,16 @@
 
 void wlr_keyboard_set_keymap(struct wlr_keyboard *kb,
 		struct xkb_keymap *keymap) {
-<<<<<<< HEAD
-	wlr_log(L_DEBUG, "Keymap set");
 	if (kb->keymap) {
 		xkb_keymap_unref(kb->keymap);
 	}
+	xkb_keymap_ref(keymap);
 	kb->keymap = keymap;
-	xkb_keymap_ref(keymap);
-	assert(kb->xkb_state = xkb_state_new(kb->keymap));
-=======
 	kb->xkb_state = xkb_state_new(kb->keymap);
 	if (kb->xkb_state == NULL) {
 		wlr_log(L_ERROR, "Failed to create XKB state");
 		return;
 	}
-	kb->keymap = keymap;
->>>>>>> c91523c5
 
 	const char *led_names[WLR_LED_COUNT] = {
 		XKB_LED_NAME_NUM,
