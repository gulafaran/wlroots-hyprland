include_directories(
	${PROTOCOLS_INCLUDE_DIRS}
	${WAYLAND_INCLUDE_DIR}
	${DRM_INCLUDE_DIRS}
    ${LIBINPUT_INCLUDE_DIRS}
)

add_library(wlr-backend
<<<<<<< HEAD
    wayland/backend.c
    wayland/registry.c
    wayland/wl_seat.c
    wayland/wl_output.c
=======
    #wayland/backend.c
    #wayland/registry.c
    #wayland/wl_seat.c
    #wayland/wl_output.c

>>>>>>> 7e038a61
    drm/backend.c
    drm/drm.c

    libinput/backend.c
    libinput/events.c
    libinput/keyboard.c
    libinput/pointer.c
    libinput/touch.c
    libinput/tablet_tool.c

    multi/backend.c
    backend.c
    egl.c
    udev.c
)

target_link_libraries(wlr-backend
    wlr-common
    wlr-types
    ${WAYLAND_LIBRARIES}
    ${DRM_LIBRARIES}
    ${GBM_LIBRARIES}
    ${GLESv2_LIBRARIES}
    ${EGL_LIBRARIES}
    ${SYSTEMD_LIBRARIES}
    ${UDEV_LIBRARIES}
    ${LIBINPUT_LIBRARIES}
    ${GBM_LIBRARIES}
)<|MERGE_RESOLUTION|>--- conflicted
+++ resolved
@@ -6,18 +6,10 @@
 )
 
 add_library(wlr-backend
-<<<<<<< HEAD
     wayland/backend.c
     wayland/registry.c
     wayland/wl_seat.c
     wayland/wl_output.c
-=======
-    #wayland/backend.c
-    #wayland/registry.c
-    #wayland/wl_seat.c
-    #wayland/wl_output.c
-
->>>>>>> 7e038a61
     drm/backend.c
     drm/drm.c
 
