--- conflicted
+++ resolved
@@ -268,7 +268,6 @@
 	.get_egl = wlr_x11_backend_get_egl,
 };
 
-<<<<<<< HEAD
 static void handle_display_destroy(struct wl_listener *listener, void *data) {
 	struct wlr_x11_backend *x11 =
 		wl_container_of(listener, x11, display_destroy);
@@ -339,7 +338,8 @@
 	XCloseDisplay(x11->xlib_conn);
 	free(x11);
 	return NULL;
-=======
+}
+
 static bool output_set_custom_mode(struct wlr_output *wlr_output, int32_t width,
 		int32_t height, int32_t refresh) {
 	struct wlr_x11_output *output = (struct wlr_x11_output *)wlr_output;
@@ -349,7 +349,6 @@
 	xcb_configure_window(x11->xcb_conn, output->win,
 		XCB_CONFIG_WINDOW_WIDTH | XCB_CONFIG_WINDOW_HEIGHT, values);
 	return true;
->>>>>>> 808ab5aa
 }
 
 static void output_transform(struct wlr_output *wlr_output, enum wl_output_transform transform) {
