--- conflicted
+++ resolved
@@ -208,7 +208,6 @@
 	}
 	uint32_t fb_id = get_fb_for_bo(bo);
 
-<<<<<<< HEAD
 	if (conn->pageflip_pending) {
 		wlr_log(L_ERROR, "Skipping pageflip");
 		return false;
@@ -216,17 +215,10 @@
 
 	if (!drm->iface->crtc_pageflip(drm, conn, crtc, fb_id, NULL)) {
 		return false;
-=======
-	if (drm->iface->crtc_pageflip(drm, conn, crtc, fb_id, NULL)) {
-		conn->pageflip_pending = true;
-		wlr_output_update_enabled(output, true);
-	} else {
-		wl_event_source_timer_update(conn->retry_pageflip,
-			1000.0f / conn->output.current_mode->refresh);
->>>>>>> 86a404f2
 	}
 
 	conn->pageflip_pending = true;
+	wlr_output_update_enabled(output, true);
 	return true;
 }
 
