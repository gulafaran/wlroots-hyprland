--- conflicted
+++ resolved
@@ -249,7 +249,6 @@
 	.destroy = wlr_drm_output_destroy,
 };
 
-<<<<<<< HEAD
 static uint32_t calculate_refresh_rate(drmModeModeInfo *mode) {
 	uint32_t refresh = (mode->clock * 1000000LL / mode->htotal +
 		mode->vtotal / 2) / mode->vtotal;
@@ -262,7 +261,8 @@
 		refresh /= mode->vscan;
 
 	return refresh;
-=======
+}
+
 static void scan_property_ids(int fd, drmModeConnector *conn,
 		struct wlr_output_state *output) {
 	for (int i = 0; i < conn->count_props; ++i) {
@@ -285,7 +285,6 @@
 
 		drmModeFreeProperty(prop);
 	}
->>>>>>> 599d1bcb
 }
 
 void wlr_drm_scan_connectors(struct wlr_backend_state *state) {
