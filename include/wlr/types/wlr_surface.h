#ifndef _WLR_TYPES_WLR_SURFACE_H
#define _WLR_TYPES_WLR_SURFACE_H
#include <wayland-server.h>
#include <pixman.h>
#include <stdint.h>

struct wlr_frame_callback {
	struct wl_resource *resource;
	struct wl_list link;
};

#define WLR_SURFACE_INVALID_BUFFER 1
#define WLR_SURFACE_INVALID_SURFACE_DAMAGE 2
#define WLR_SURFACE_INVALID_BUFFER_DAMAGE 4
#define WLR_SURFACE_INVALID_OPAQUE_REGION 8
#define WLR_SURFACE_INVALID_INPUT_REGION 16
#define WLR_SURFACE_INVALID_TRANSFORM 16
#define WLR_SURFACE_INVALID_SCALE 16

struct wlr_surface_state {
	uint32_t invalid;
	struct wl_resource *buffer;
	int32_t sx, sy;
	pixman_region32_t surface_damage, buffer_damage;
	pixman_region32_t opaque, input;
	uint32_t transform;
	int32_t scale;
};

struct wlr_surface {
	struct wl_resource *resource;
	struct wlr_texture *texture;
	struct wlr_surface_state current, pending;
	const char *role; // the lifetime-bound role or null

	float buffer_to_surface_matrix[16];
	float surface_to_buffer_matrix[16];

	struct {
		struct wl_signal commit;
	} signals;

	struct wl_list frame_callback_list; // wl_surface.frame

	struct wl_listener compositor_listener; // destroy listener used by compositor
	void *compositor_data;
};

struct wlr_renderer;
struct wlr_surface *wlr_surface_create(struct wl_resource *res,
<<<<<<< HEAD
	struct wlr_renderer *renderer);
=======
		struct wlr_renderer *renderer);
void wlr_surface_flush_damage(struct wlr_surface *surface);
>>>>>>> ea63f9e5

#endif<|MERGE_RESOLUTION|>--- conflicted
+++ resolved
@@ -48,11 +48,7 @@
 
 struct wlr_renderer;
 struct wlr_surface *wlr_surface_create(struct wl_resource *res,
-<<<<<<< HEAD
-	struct wlr_renderer *renderer);
-=======
 		struct wlr_renderer *renderer);
 void wlr_surface_flush_damage(struct wlr_surface *surface);
->>>>>>> ea63f9e5
 
 #endif