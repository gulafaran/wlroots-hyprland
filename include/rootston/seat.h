#ifndef _ROOTSTON_SEAT_H
#define _ROOTSTON_SEAT_H
#include <wayland-server.h>
#include "rootston/input.h"
#include "rootston/keyboard.h"

<<<<<<< HEAD
struct roots_drag_icon {
	struct wlr_surface *surface;
	struct wl_list link; // roots_seat::drag_icons
	bool mapped;

	bool is_pointer;
	int32_t touch_id;

	int32_t sx, sy;

	struct wl_listener surface_destroy;
	struct wl_listener surface_commit;
};

=======
>>>>>>> fae8d628
struct roots_seat {
	struct roots_input *input;
	struct wlr_seat *seat;
	struct roots_cursor *cursor;
<<<<<<< HEAD
	struct wl_list drag_icons;
=======
>>>>>>> fae8d628
	struct wl_list link;

	// coordinates of the first touch point if it exists
	int32_t touch_id;
	double touch_x, touch_y;

	struct wl_list views; // roots_seat_view::link
	struct roots_seat_view *focus;

	struct wl_list keyboards;
	struct wl_list pointers;
	struct wl_list touch;
	struct wl_list tablet_tools;
};

struct roots_seat_view {
	struct roots_seat *seat;
	struct roots_view *view;
	struct wl_list link; // roots_seat::views

	struct wl_listener destroy;
};

struct roots_pointer {
	struct roots_seat *seat;
	struct wlr_input_device *device;
	struct wl_list link;
};

struct roots_touch {
	struct roots_seat *seat;
	struct wlr_input_device *device;
	struct wl_list link;
};

struct roots_tablet_tool {
	struct roots_seat *seat;
	struct wlr_input_device *device;
	struct wl_listener axis;
	struct wl_listener proximity;
	struct wl_listener tip;
	struct wl_listener button;
	struct wl_list link;
};

struct roots_seat *roots_seat_create(struct roots_input *input, char *name);

void roots_seat_destroy(struct roots_seat *seat);

void roots_seat_add_device(struct roots_seat *seat,
		struct wlr_input_device *device);

void roots_seat_remove_device(struct roots_seat *seat,
		struct wlr_input_device *device);

void roots_seat_add_view(struct roots_seat *seat, struct roots_view *view);

void roots_seat_remove_view(struct roots_seat *seat, struct roots_view *view);

void roots_seat_configure_cursor(struct roots_seat *seat);

void roots_seat_configure_xcursor(struct roots_seat *seat);

bool roots_seat_has_meta_pressed(struct roots_seat *seat);

void roots_seat_focus_view(struct roots_seat *seat, struct roots_view *view);

void roots_seat_begin_move(struct roots_seat *seat, struct roots_view *view);

void roots_seat_begin_resize(struct roots_seat *seat, struct roots_view *view,
		uint32_t edges);

void roots_seat_begin_rotate(struct roots_seat *seat, struct roots_view *view);

#endif<|MERGE_RESOLUTION|>--- conflicted
+++ resolved
@@ -4,31 +4,10 @@
 #include "rootston/input.h"
 #include "rootston/keyboard.h"
 
-<<<<<<< HEAD
-struct roots_drag_icon {
-	struct wlr_surface *surface;
-	struct wl_list link; // roots_seat::drag_icons
-	bool mapped;
-
-	bool is_pointer;
-	int32_t touch_id;
-
-	int32_t sx, sy;
-
-	struct wl_listener surface_destroy;
-	struct wl_listener surface_commit;
-};
-
-=======
->>>>>>> fae8d628
 struct roots_seat {
 	struct roots_input *input;
 	struct wlr_seat *seat;
 	struct roots_cursor *cursor;
-<<<<<<< HEAD
-	struct wl_list drag_icons;
-=======
->>>>>>> fae8d628
 	struct wl_list link;
 
 	// coordinates of the first touch point if it exists
