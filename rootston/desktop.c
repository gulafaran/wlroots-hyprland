#define _POSIX_C_SOURCE 199309L
#include <assert.h>
#include <time.h>
#include <stdlib.h>
#include <math.h>
#include <wlr/types/wlr_box.h>
#include <wlr/types/wlr_compositor.h>
#include <wlr/types/wlr_cursor.h>
#include <wlr/types/wlr_gamma_control.h>
#include <wlr/types/wlr_server_decoration.h>
#include <wlr/types/wlr_output_layout.h>
#include <wlr/types/wlr_wl_shell.h>
#include <wlr/types/wlr_xdg_shell_v6.h>
#include <wlr/util/log.h>
#include <server-decoration-protocol.h>
#include "rootston/server.h"
#include "rootston/seat.h"

// TODO replace me with a signal
void view_destroy(struct roots_view *view) {
	struct roots_desktop *desktop = view->desktop;

	struct roots_input *input = desktop->server->input;
	struct roots_seat *seat;
	wl_list_for_each(seat, &input->seats, link) {
		if (seat->focus == view) {
			seat->focus = NULL;
			seat->cursor->mode = ROOTS_CURSOR_PASSTHROUGH;
		}
	}

	for (size_t i = 0; i < desktop->views->length; ++i) {
		struct roots_view *_view = desktop->views->items[i];
		if (view == _view) {
			wlr_list_del(desktop->views, i);
			break;
		}
	}
	free(view);
}

void view_get_box(const struct roots_view *view, struct wlr_box *box) {
	box->x = view->x;
	box->y = view->y;
	if (view->get_size) {
		view->get_size(view, box);
	} else {
		box->width = view->wlr_surface->current->width;
		box->height = view->wlr_surface->current->height;
	}
}

static void view_update_output(const struct roots_view *view,
		const struct wlr_box *before) {
	struct roots_desktop *desktop = view->desktop;
	struct roots_output *output;
	struct wlr_box box;
	view_get_box(view, &box);
	wl_list_for_each(output, &desktop->outputs, link) {
		bool intersected = before->x != -1 && wlr_output_layout_intersects(
				desktop->layout, output->wlr_output,
				before->x, before->y, before->x + before->width,
				before->y + before->height);
		bool intersects = wlr_output_layout_intersects(
				desktop->layout, output->wlr_output,
				view->x, view->y, view->x + box.width, view->y + box.height);
		if (intersected && !intersects) {
			wlr_surface_send_leave(view->wlr_surface, output->wlr_output);
		}
		if (!intersected && intersects) {
			wlr_surface_send_enter(view->wlr_surface, output->wlr_output);
		}
	}
}

void view_move(struct roots_view *view, double x, double y) {
	struct wlr_box before;
	view_get_box(view, &before);
	if (view->move) {
		view->move(view, x, y);
	} else {
		view->x = x;
		view->y = y;
	}
}

void view_activate(struct roots_view *view, bool activate) {
	if (view->activate) {
		view->activate(view, activate);
	}
}

void view_resize(struct roots_view *view, uint32_t width, uint32_t height) {
	struct wlr_box before;
	view_get_box(view, &before);
	if (view->resize) {
		view->resize(view, width, height);
	}
	view_update_output(view, &before);
}

void view_move_resize(struct roots_view *view, double x, double y,
		uint32_t width, uint32_t height) {
	if (view->move_resize) {
		view->move_resize(view, x, y, width, height);
		return;
	}

	view_move(view, x, y);
	view_resize(view, width, height);
}

void view_maximize(struct roots_view *view, bool maximized) {
	if (view->maximized == maximized) {
		return;
	}

	if (view->maximize) {
		view->maximize(view, maximized);
	}

	if (!view->maximized && maximized) {
		struct wlr_box view_box;
		view_get_box(view, &view_box);

		view->maximized = true;
		view->saved.x = view->x;
		view->saved.y = view->y;
		view->saved.rotation = view->rotation;
		view->saved.width = view_box.width;
		view->saved.height = view_box.height;

		double output_x, output_y;
		wlr_output_layout_closest_point(view->desktop->layout, NULL,
			view->x + (double)view_box.width/2,
			view->y + (double)view_box.height/2,
			&output_x, &output_y);
		struct wlr_output *output = wlr_output_layout_output_at(
			view->desktop->layout, output_x, output_y);
		struct wlr_box *output_box =
			wlr_output_layout_get_box(view->desktop->layout, output);

		view_move_resize(view, output_box->x, output_box->y, output_box->width,
			output_box->height);
		view->rotation = 0;
	}

	if (view->maximized && !maximized) {
		view->maximized = false;

		view_move_resize(view, view->saved.x, view->saved.y, view->saved.width,
			view->saved.height);
		view->rotation = view->saved.rotation;
	}
}

void view_close(struct roots_view *view) {
	if (view->close) {
		view->close(view);
	}
}

bool view_center(struct roots_view *view) {
	struct wlr_box box;
	view_get_box(view, &box);

	struct roots_desktop *desktop = view->desktop;

	struct wlr_output *output =
		wlr_output_layout_get_center_output(desktop->layout);
	if (!output) {
		// empty layout
		return false;
	}

	const struct wlr_output_layout_output *l_output =
		wlr_output_layout_get(desktop->layout, output);

	int width, height;
	wlr_output_effective_resolution(output, &width, &height);

	double view_x = (double)(width - box.width) / 2 + l_output->x;
	double view_y = (double)(height - box.height) / 2 + l_output->y;
	view_move(view, view_x, view_y);

	return true;
}

void view_setup(struct roots_view *view) {
	struct roots_input *input = view->desktop->server->input;
<<<<<<< HEAD
	// TODO what seat gets focus? the one with the last input event?
	struct roots_seat *seat;
	wl_list_for_each(seat, &input->seats, link) {
		roots_seat_focus_view(seat, view);
	}
=======
	view_center(view);
	set_view_focus(input, view->desktop, view);
	struct wlr_box before;
	view_get_box(view, &before);
	view_update_output(view, &before);
>>>>>>> 78ed7f3c
}

void view_teardown(struct roots_view *view) {
	// TODO replace me with a signal
	/*
	struct wlr_list *views = view->desktop->views;
	if (views->length < 2 || views->items[views->length-1] != view) {
		return;
	}

	struct roots_view *prev_view = views->items[views->length-2];
	struct roots_input *input = prev_view->desktop->server->input;
	set_view_focus(input, prev_view->desktop, prev_view);
	*/
}

struct roots_view *view_at(struct roots_desktop *desktop, double lx, double ly,
		struct wlr_surface **surface, double *sx, double *sy) {
	for (int i = desktop->views->length - 1; i >= 0; --i) {
		struct roots_view *view = desktop->views->items[i];

		if (view->type == ROOTS_WL_SHELL_VIEW &&
				view->wl_shell_surface->state ==
				WLR_WL_SHELL_SURFACE_STATE_POPUP) {
			continue;
		}

		double view_sx = lx - view->x;
		double view_sy = ly - view->y;

		struct wlr_box box = {
			.x = 0,
			.y = 0,
			.width = view->wlr_surface->current->buffer_width,
			.height = view->wlr_surface->current->buffer_height,
		};
		if (view->rotation != 0.0) {
			// Coordinates relative to the center of the view
			double ox = view_sx - (double)box.width/2,
				oy = view_sy - (double)box.height/2;
			// Rotated coordinates
			double rx = cos(view->rotation)*ox - sin(view->rotation)*oy,
				ry = cos(view->rotation)*oy + sin(view->rotation)*ox;
			view_sx = rx + (double)box.width/2;
			view_sy = ry + (double)box.height/2;
		}

		if (view->type == ROOTS_XDG_SHELL_V6_VIEW) {
			// TODO: test if this works with rotated views
			double popup_sx, popup_sy;
			struct wlr_xdg_surface_v6 *popup =
				wlr_xdg_surface_v6_popup_at(view->xdg_surface_v6,
					view_sx, view_sy, &popup_sx, &popup_sy);

			if (popup) {
				*sx = view_sx - popup_sx;
				*sy = view_sy - popup_sy;
				*surface = popup->surface;
				return view;
			}
		}

		if (view->type == ROOTS_WL_SHELL_VIEW) {
			// TODO: test if this works with rotated views
			double popup_sx, popup_sy;
			struct wlr_wl_shell_surface *popup =
				wlr_wl_shell_surface_popup_at(view->wl_shell_surface,
					view_sx, view_sy, &popup_sx, &popup_sy);

			if (popup) {
				*sx = view_sx - popup_sx;
				*sy = view_sy - popup_sy;
				*surface = popup->surface;
				return view;
			}
		}

		double sub_x, sub_y;
		struct wlr_subsurface *subsurface =
			wlr_surface_subsurface_at(view->wlr_surface,
				view_sx, view_sy, &sub_x, &sub_y);
		if (subsurface) {
			*sx = view_sx - sub_x;
			*sy = view_sy - sub_y;
			*surface = subsurface->surface;
			return view;
		}

		if (wlr_box_contains_point(&box, view_sx, view_sy) &&
				pixman_region32_contains_point(
					&view->wlr_surface->current->input,
					view_sx, view_sy, NULL)) {
			*sx = view_sx;
			*sy = view_sy;
			*surface = view->wlr_surface;
			return view;
		}
	}
	return NULL;
}

struct roots_desktop *desktop_create(struct roots_server *server,
		struct roots_config *config) {
	wlr_log(L_DEBUG, "Initializing roots desktop");

	struct roots_desktop *desktop = calloc(1, sizeof(struct roots_desktop));
	if (desktop == NULL) {
		return NULL;
	}

	desktop->views = wlr_list_create();
	if (desktop->views == NULL) {
		free(desktop);
		return NULL;
	}
	wl_list_init(&desktop->outputs);

	desktop->output_add.notify = output_add_notify;
	wl_signal_add(&server->backend->events.output_add, &desktop->output_add);
	desktop->output_remove.notify = output_remove_notify;
	wl_signal_add(&server->backend->events.output_remove,
		&desktop->output_remove);

	desktop->server = server;
	desktop->config = config;
	desktop->layout = wlr_output_layout_create();
	desktop->compositor = wlr_compositor_create(server->wl_display,
		server->renderer);

	desktop->xdg_shell_v6 = wlr_xdg_shell_v6_create(server->wl_display);
	wl_signal_add(&desktop->xdg_shell_v6->events.new_surface,
		&desktop->xdg_shell_v6_surface);
	desktop->xdg_shell_v6_surface.notify = handle_xdg_shell_v6_surface;

	desktop->wl_shell = wlr_wl_shell_create(server->wl_display);
	wl_signal_add(&desktop->wl_shell->events.new_surface,
		&desktop->wl_shell_surface);
	desktop->wl_shell_surface.notify = handle_wl_shell_surface;

#ifdef HAS_XWAYLAND
	if (config->xwayland) {
		desktop->xwayland = wlr_xwayland_create(server->wl_display,
			desktop->compositor);
		wl_signal_add(&desktop->xwayland->events.new_surface,
			&desktop->xwayland_surface);
		desktop->xwayland_surface.notify = handle_xwayland_surface;
	}
#endif

	desktop->gamma_control_manager = wlr_gamma_control_manager_create(
		server->wl_display);
	desktop->screenshooter = wlr_screenshooter_create(server->wl_display,
		server->renderer);
	desktop->server_decoration_manager =
		wlr_server_decoration_manager_create(server->wl_display);
	wlr_server_decoration_manager_set_default_mode(
		desktop->server_decoration_manager,
		ORG_KDE_KWIN_SERVER_DECORATION_MANAGER_MODE_CLIENT);

	return desktop;
}

void desktop_destroy(struct roots_desktop *desktop) {
	// TODO
}<|MERGE_RESOLUTION|>--- conflicted
+++ resolved
@@ -188,19 +188,16 @@
 
 void view_setup(struct roots_view *view) {
 	struct roots_input *input = view->desktop->server->input;
-<<<<<<< HEAD
 	// TODO what seat gets focus? the one with the last input event?
 	struct roots_seat *seat;
 	wl_list_for_each(seat, &input->seats, link) {
 		roots_seat_focus_view(seat, view);
 	}
-=======
+
 	view_center(view);
-	set_view_focus(input, view->desktop, view);
 	struct wlr_box before;
 	view_get_box(view, &before);
 	view_update_output(view, &before);
->>>>>>> 78ed7f3c
 }
 
 void view_teardown(struct roots_view *view) {
