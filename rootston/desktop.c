#define _POSIX_C_SOURCE 199309L
#include <assert.h>
#include <time.h>
#include <stdlib.h>
#include <math.h>
#include <wlr/types/wlr_box.h>
#include <wlr/types/wlr_compositor.h>
#include <wlr/types/wlr_cursor.h>
#include <wlr/types/wlr_gamma_control.h>
#include <wlr/types/wlr_server_decoration.h>
#include <wlr/types/wlr_output_layout.h>
#include <wlr/types/wlr_wl_shell.h>
#include <wlr/types/wlr_xdg_shell_v6.h>
#include <wlr/util/log.h>
#include <server-decoration-protocol.h>
#include "rootston/server.h"
#include "rootston/server.h"

void view_destroy(struct roots_view *view) {
	struct roots_desktop *desktop = view->desktop;

	struct roots_input *input = desktop->server->input;
	if (input->active_view == view) {
		input->active_view = NULL;
		input->mode = ROOTS_CURSOR_PASSTHROUGH;
	}

	for (size_t i = 0; i < desktop->views->length; ++i) {
		struct roots_view *_view = desktop->views->items[i];
		if (view == _view) {
			wlr_list_del(desktop->views, i);
			break;
		}
	}
	free(view);
}

void view_get_size(const struct roots_view *view, struct wlr_box *box) {
	if (view->get_size) {
		view->get_size(view, box);
	} else {
		box->width = view->wlr_surface->current->width;
		box->height = view->wlr_surface->current->height;
	}
	box->x = view->x;
	box->y = view->y;
}

static void view_update_output(const struct roots_view *view,
		const struct wlr_box *before) {
	struct roots_desktop *desktop = view->desktop;
	struct roots_output *output;
	struct wlr_box box;
	view_get_size(view, &box);
	wl_list_for_each(output, &desktop->outputs, link) {
		bool intersected = before->x != -1 && wlr_output_layout_intersects(
				desktop->layout, output->wlr_output,
				before->x, before->y, before->x + before->width,
				before->y + before->height);
		bool intersects = wlr_output_layout_intersects(
				desktop->layout, output->wlr_output,
				view->x, view->y, view->x + box.width, view->y + box.height);
		if (intersected && !intersects) {
			wlr_surface_send_leave(view->wlr_surface, output->wlr_output);
		}
		if (!intersected && intersects) {
			wlr_surface_send_enter(view->wlr_surface, output->wlr_output);
		}
	}
}

<<<<<<< HEAD
void view_set_position(struct roots_view *view, double x, double y) {
	struct wlr_box before;
	view_get_size(view, &before);
	if (view->set_position) {
		view->set_position(view, x, y);
	} else {
		view->x = x;
		view->y = y;
=======
void view_activate(struct roots_view *view, bool activate) {
	if (view->activate) {
		view->activate(view, activate);
	}
}

void view_move(struct roots_view *view, double x, double y) {
	if (view->move) {
		view->move(view, x, y);
		return;
>>>>>>> b5ad7a52
	}
	view_update_output(view, &before);
}

void view_resize(struct roots_view *view, uint32_t width, uint32_t height) {
	struct wlr_box before;
	view_get_size(view, &before);
	if (view->resize) {
		view->resize(view, width, height);
	}
	view_update_output(view, &before);
}

void view_move_resize(struct roots_view *view, double x, double y,
		uint32_t width, uint32_t height) {
	if (view->move_resize) {
		view->move_resize(view, x, y, width, height);
		return;
	}

	view_move(view, x, y);
	view_resize(view, width, height);
}

void view_close(struct roots_view *view) {
	if (view->close) {
		view->close(view);
	}
}

bool view_center(struct roots_view *view) {
	struct wlr_box box;
	view_get_size(view, &box);

	struct roots_desktop *desktop = view->desktop;
	struct wlr_cursor *cursor = desktop->server->input->cursor;

	struct wlr_output *output =
		wlr_output_layout_output_at(desktop->layout, cursor->x, cursor->y);

	if (!output) {
		output = wlr_output_layout_get_center_output(desktop->layout);
	}

	if (!output) {
		// empty layout
		return false;
	}

	const struct wlr_output_layout_output *l_output =
		wlr_output_layout_get(desktop->layout, output);

	int width, height;
	wlr_output_effective_resolution(output, &width, &height);
	width /= output->scale;
	height /= output->scale;

<<<<<<< HEAD
	double view_x = (double)(width - box.width) / 2 + l_output->x;
	double view_y = (double)(height - box.height) / 2 + l_output->y;
	view_set_position(view, view_x, view_y);
=======
	double view_x = (double)(width - size.width) / 2 + l_output->x;
	double view_y = (double)(height - size.height) / 2 + l_output->y;

	view_move(view, view_x, view_y);
>>>>>>> b5ad7a52

	return true;
}

void view_setup(struct roots_view *view) {
	struct roots_input *input = view->desktop->server->input;
	view_center(view);
	set_view_focus(input, view->desktop, view);
	wlr_seat_keyboard_notify_enter(input->wl_seat, view->wlr_surface);
	struct wlr_box before;
	view_get_size(view, &before);
	view_update_output(view, &before);
}

void view_teardown(struct roots_view *view) {
	struct wlr_list *views = view->desktop->views;
	if (views->length < 2 || views->items[views->length-1] != view) {
		return;
	}

	struct roots_view *prev_view = views->items[views->length-2];
	struct roots_input *input = prev_view->desktop->server->input;
	set_view_focus(input, prev_view->desktop, prev_view);
}

struct roots_view *view_at(struct roots_desktop *desktop, double lx, double ly,
		struct wlr_surface **surface, double *sx, double *sy) {
	for (int i = desktop->views->length - 1; i >= 0; --i) {
		struct roots_view *view = desktop->views->items[i];

		if (view->type == ROOTS_WL_SHELL_VIEW &&
				view->wl_shell_surface->state ==
				WLR_WL_SHELL_SURFACE_STATE_POPUP) {
			continue;
		}

		double view_sx = lx - view->x;
		double view_sy = ly - view->y;

		struct wlr_box box = {
			.x = 0,
			.y = 0,
			.width = view->wlr_surface->current->buffer_width,
			.height = view->wlr_surface->current->buffer_height,
		};
		if (view->rotation != 0.0) {
			// Coordinates relative to the center of the view
			double ox = view_sx - (double)box.width/2,
				oy = view_sy - (double)box.height/2;
			// Rotated coordinates
			double rx = cos(view->rotation)*ox - sin(view->rotation)*oy,
				ry = cos(view->rotation)*oy + sin(view->rotation)*ox;
			view_sx = rx + (double)box.width/2;
			view_sy = ry + (double)box.height/2;
		}

		if (view->type == ROOTS_XDG_SHELL_V6_VIEW) {
			// TODO: test if this works with rotated views
			double popup_sx, popup_sy;
			struct wlr_xdg_surface_v6 *popup =
				wlr_xdg_surface_v6_popup_at(view->xdg_surface_v6,
					view_sx, view_sy, &popup_sx, &popup_sy);

			if (popup) {
				*sx = view_sx - popup_sx;
				*sy = view_sy - popup_sy;
				*surface = popup->surface;
				return view;
			}
		}

		if (view->type == ROOTS_WL_SHELL_VIEW) {
			// TODO: test if this works with rotated views
			double popup_sx, popup_sy;
			struct wlr_wl_shell_surface *popup =
				wlr_wl_shell_surface_popup_at(view->wl_shell_surface,
					view_sx, view_sy, &popup_sx, &popup_sy);

			if (popup) {
				*sx = view_sx - popup_sx;
				*sy = view_sy - popup_sy;
				*surface = popup->surface;
				return view;
			}
		}

		double sub_x, sub_y;
		struct wlr_subsurface *subsurface =
			wlr_surface_subsurface_at(view->wlr_surface,
				view_sx, view_sy, &sub_x, &sub_y);
		if (subsurface) {
			*sx = view_sx - sub_x;
			*sy = view_sy - sub_y;
			*surface = subsurface->surface;
			return view;
		}

		if (wlr_box_contains_point(&box, view_sx, view_sy) &&
				pixman_region32_contains_point(
					&view->wlr_surface->current->input,
					view_sx, view_sy, NULL)) {
			*sx = view_sx;
			*sy = view_sy;
			*surface = view->wlr_surface;
			return view;
		}
	}
	return NULL;
}

struct roots_desktop *desktop_create(struct roots_server *server,
		struct roots_config *config) {
	wlr_log(L_DEBUG, "Initializing roots desktop");

	struct roots_desktop *desktop = calloc(1, sizeof(struct roots_desktop));
	if (desktop == NULL) {
		return NULL;
	}

	desktop->views = wlr_list_create();
	if (desktop->views == NULL) {
		free(desktop);
		return NULL;
	}
	wl_list_init(&desktop->outputs);

	desktop->output_add.notify = output_add_notify;
	wl_signal_add(&server->backend->events.output_add, &desktop->output_add);
	desktop->output_remove.notify = output_remove_notify;
	wl_signal_add(&server->backend->events.output_remove,
		&desktop->output_remove);

	desktop->server = server;
	desktop->config = config;
	desktop->layout = wlr_output_layout_create();
	desktop->compositor = wlr_compositor_create(server->wl_display,
		server->renderer);

	desktop->xdg_shell_v6 = wlr_xdg_shell_v6_create(server->wl_display);
	wl_signal_add(&desktop->xdg_shell_v6->events.new_surface,
		&desktop->xdg_shell_v6_surface);
	desktop->xdg_shell_v6_surface.notify = handle_xdg_shell_v6_surface;

	desktop->wl_shell = wlr_wl_shell_create(server->wl_display);
	wl_signal_add(&desktop->wl_shell->events.new_surface,
		&desktop->wl_shell_surface);
	desktop->wl_shell_surface.notify = handle_wl_shell_surface;

#ifdef HAS_XWAYLAND
	if (config->xwayland) {
		desktop->xwayland = wlr_xwayland_create(server->wl_display,
			desktop->compositor);
		wl_signal_add(&desktop->xwayland->events.new_surface,
			&desktop->xwayland_surface);
		desktop->xwayland_surface.notify = handle_xwayland_surface;
	}
#endif

	desktop->gamma_control_manager = wlr_gamma_control_manager_create(
		server->wl_display);
	desktop->screenshooter = wlr_screenshooter_create(server->wl_display,
		server->renderer);
	desktop->server_decoration_manager =
		wlr_server_decoration_manager_create(server->wl_display);
	wlr_server_decoration_manager_set_default_mode(
		desktop->server_decoration_manager,
		ORG_KDE_KWIN_SERVER_DECORATION_MANAGER_MODE_CLIENT);

	return desktop;
}

void desktop_destroy(struct roots_desktop *desktop) {
	// TODO
}<|MERGE_RESOLUTION|>--- conflicted
+++ resolved
@@ -69,29 +69,21 @@
 	}
 }
 
-<<<<<<< HEAD
-void view_set_position(struct roots_view *view, double x, double y) {
+void view_move(struct roots_view *view, double x, double y) {
 	struct wlr_box before;
 	view_get_size(view, &before);
-	if (view->set_position) {
-		view->set_position(view, x, y);
+	if (view->move) {
+		view->move(view, x, y);
 	} else {
 		view->x = x;
 		view->y = y;
-=======
+	}
+}
+
 void view_activate(struct roots_view *view, bool activate) {
 	if (view->activate) {
 		view->activate(view, activate);
 	}
-}
-
-void view_move(struct roots_view *view, double x, double y) {
-	if (view->move) {
-		view->move(view, x, y);
-		return;
->>>>>>> b5ad7a52
-	}
-	view_update_output(view, &before);
 }
 
 void view_resize(struct roots_view *view, uint32_t width, uint32_t height) {
@@ -147,16 +139,9 @@
 	width /= output->scale;
 	height /= output->scale;
 
-<<<<<<< HEAD
 	double view_x = (double)(width - box.width) / 2 + l_output->x;
 	double view_y = (double)(height - box.height) / 2 + l_output->y;
-	view_set_position(view, view_x, view_y);
-=======
-	double view_x = (double)(width - size.width) / 2 + l_output->x;
-	double view_y = (double)(height - size.height) / 2 + l_output->y;
-
 	view_move(view, view_x, view_y);
->>>>>>> b5ad7a52
 
 	return true;
 }
