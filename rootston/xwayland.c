--- conflicted
+++ resolved
@@ -193,7 +193,6 @@
 	view_maximize(view, maximized);
 }
 
-<<<<<<< HEAD
 static void handle_request_fullscreen(struct wl_listener *listener,
 		void *data) {
 	struct roots_xwayland_surface *roots_surface =
@@ -202,7 +201,8 @@
 	struct wlr_xwayland_surface *xwayland_surface = view->xwayland_surface;
 
 	view_set_fullscreen(view, xwayland_surface->fullscreen, NULL);
-=======
+}
+
 static void handle_surface_commit(struct wl_listener *listener, void *data) {
 	struct roots_xwayland_surface *roots_surface =
 		wl_container_of(listener, roots_surface, surface_commit);
@@ -222,7 +222,6 @@
 			view->pending_move_resize.height - height;
 		view->pending_move_resize.update_y = false;
 	}
->>>>>>> 1228d0da
 }
 
 static void handle_map_notify(struct wl_listener *listener, void *data) {
